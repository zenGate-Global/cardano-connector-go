--- conflicted
+++ resolved
@@ -22,13 +22,8 @@
         platform: [ubuntu-latest]
     runs-on: ${{ matrix.platform }}
     steps:
-<<<<<<< HEAD
       - uses: actions/checkout@v5
-      - uses: actions/setup-go@v5
-=======
-      - uses: actions/checkout@v4
       - uses: actions/setup-go@v6
->>>>>>> c0f339aa
         with:
           go-version: ${{ matrix.go-version }}
       - name: golangci-lint
